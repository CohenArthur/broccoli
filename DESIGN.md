# Design

This document describes some of the choices made when developing broccoli, as well
as some implementation choices

## Stmts and Exprs

There are two types of instructions in broccoli: Those returning the equivalent of `void`,
or `{}`, such as a variable assignation:

```rust
x = 12; // Returns "void"

func void_func() { // Returns nothing
}

void_func(); // Thus a statement as well
```

And those returning any other type, which must not be ignored. For example, constant
expressions or non-void function calls:

```rust
func return_x(int: x) -> int {
    x // Returns an integer. Notice the lack of semicolon
}

func return_func(int: x) -> func(int) -> int {
    l = func lambda(int: x) -> int {
        x + 1
    };

    l
} // This returns a lambda taking an int as argument and returning an int
```

Statements return `Nothing`, while Expressions return `Something`. You cannot ignore
`Something`.

## Unit tests

Embedding unit testing in a language relies on using an "attribute-like" syntax. For
example, in Java you can do the following by using a library, JUnit, which itself uses
attributes (@ syntax).

```java
@Test
public void something_something_factory_bean_sprout() {
    assertEquals(something(), something_else());
}
```

In rust, attributes (or tags) use the #[syntax]. Unit tests are embedded directly into
the language without the need for external libraries.

```rust
#[test]
fn something_in_rust() {
    assert_eq!(something(), something_else());
}
```

In broccoli, test functions require no attribute (not that it's any better than using
an attribute, it's just simpler for the interpreter).

```rust
test something_but_in_broccoli() {
    assert_eq(something(), something_else());
}
```

Mocking is done similarly, by using the `mock` keyword

```rust
/* This will mock the function something() */
mock something() {
    /* Mocking */
}
```

## Choosing between func and func

broccoli uses three keywords to define "functions":
* `test` which are unit tests
* `mock` which are function mocks
* `func` which is for functions and procedures

(Procedures return `Nothing`, while Functions return `Something`)

`func` was chosen over `func` because this way, it looks pretty when next to a `test` or
a `mock` :)

## The `Instruction` struct

Instructions are a central part of Broccoli. A broccoli program is composed of
instructions and functions, which themselves are instructions.
Instructions can be either Statements or Expressions

```rust
x = 12; // Stmt
x // Expr
```
-> This broccoli code simply assigns a variable x and returns it. If you execute it, the
exit-code will be the value assigned to `x`. In that case, 12

An instruction needs to contain "spacial" information (Where is it in the file ? In what
file ?), source (the actual source code, for errors), and a Statement or an Expression
to execute.

<<<<<<< HEAD
## Memory allocation

Memory allocation and collection is done via reference counting. This implies lower stress
on the hardware used to run the program, and is easier to implement, thus keeping
broccoli simpler. However, this causes issues when an instance references itself, thus
creating memory leaks.
=======
## FFI

The idea is to mark functions from external shared libraries with the `ext` keyword.

```rust
ext func add(lhs: int, rhs: int) -> int; // This function isn't defined in broccoli
```

Calling `add()` will actually make a call into a native-code function, for example one
written in Rust, C or C++. Adjustments need to be done on the native side of things in
order to allow name resolution
>>>>>>> afcc9111

## Nullable types

In Rust, types are not nullable. There is no way (in the safe subset of the language
at least) to return `NULL` as a value. However, the `Option` type exists: You can either
return `Some(value)` or `None` in case something went wrong. You also have to handle both
cases when using those Option types. In languages such as Zig (I think) or Dart (soon),
some types can be "nullable". By annotating the type with a question mark, you can
indicate that the value might be null. For example, `String` needs to be a valid string,
but `String?` can be a valid string or NULL. These two approaches do not exactly serve
the same purpose. However, they are useful when it comes to error handling, as well as
the possibility of not having something. In C, you are constrained to use NULL. Every
pointer is "nullable", and therefore you always have to check for NULL. In Dart and Zig,
you only have to check for NULL if the type is nullable. In Rust, you have to check
your option types or `unwrap()` on them, which will cause a panic in case of a `None`
(a bit equivalent to segfaulting on NULL, but less sneaky and way less vulnerable).

While these two approaches both have advantages and inconvenient, the Rust approach is,
in my opinion for Broccoli, significantly better for a simple reason: Even if Options are
part of the standard library and "included" by default, they do not relie on some obscure
compiler magic: They are just a type. Therefore, they are being understood by the compiler
as just a type. And I think that keeping `broccoli` simple also means keeping the interpreter
simple. Therefore, I think that simply using `Option`s (or some other nomenclature) would
be best.

## The interpreter

The broccoli interpreter should keep track of variables and functions. Therefore, at
least two hashmaps are required, one for variables and one for functions. Each of these
elements need to have a unique name to identify them.<|MERGE_RESOLUTION|>--- conflicted
+++ resolved
@@ -107,14 +107,11 @@
 file ?), source (the actual source code, for errors), and a Statement or an Expression
 to execute.
 
-<<<<<<< HEAD
-## Memory allocation
-
 Memory allocation and collection is done via reference counting. This implies lower stress
 on the hardware used to run the program, and is easier to implement, thus keeping
 broccoli simpler. However, this causes issues when an instance references itself, thus
 creating memory leaks.
-=======
+
 ## FFI
 
 The idea is to mark functions from external shared libraries with the `ext` keyword.
@@ -126,7 +123,6 @@
 Calling `add()` will actually make a call into a native-code function, for example one
 written in Rust, C or C++. Adjustments need to be done on the native side of things in
 order to allow name resolution
->>>>>>> afcc9111
 
 ## Nullable types
 
