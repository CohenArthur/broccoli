//! FunctionCalls are used when calling a function. The argument list is given to the
//! function on execution.

use super::{FunctionDec, InstrKind, Instruction, Var};
use crate::error::{JkErrKind, JkError};
use crate::interpreter::Interpreter;
use std::rc::Rc;

#[derive(Clone)]
pub struct FunctionCall {
    /// Name of the function to call
    fn_name: String,

    /// Arguments to give to the function
    args: Vec<Box<dyn Instruction>>,
}

impl FunctionCall {
    /// Create a new function call and return it
    pub fn new(fn_name: String) -> FunctionCall {
        FunctionCall {
            fn_name,
            args: Vec::new(),
        }
    }

    /// Add an argument to the given function call
    pub fn add_arg(&mut self, arg: Box<dyn Instruction>) {
        self.args.push(arg)
    }

    /// Return a reference the called function's name
    pub fn name(&self) -> &str {
        &self.fn_name
    }

    /// Return a reference to the list of arguments
    pub fn args(&self) -> &Vec<Box<dyn Instruction>> {
        &self.args
    }

    /// Get the corresponding declaration from an interpreter
    fn get_declaration(&self, interpreter: &mut Interpreter) -> Result<Rc<FunctionDec>, JkError> {
        match interpreter.get_function(self.name()) {
            // get_function() return a Rc, so this clones the Rc, not the FunctionDec
            Some(f) => Ok(f.clone()),
            // FIXME: Fix Location and input
            None => Err(JkError::new(
                JkErrKind::Interpreter,
                format!("cannot find function {}", self.name()),
                None,
                self.name().to_owned(),
            )),
        }
    }

    /// Check if the arguments received and the arguments expected match
    fn check_args_count(&self, function: &FunctionDec) -> Result<(), JkError> {
        match self.args().len() == function.args().len() {
            true => Ok(()),
            false => Err(JkError::new(
                JkErrKind::Interpreter,
                format!(
                    "wrong number of arguments \
                    for call to function `{}`: expected {}, got {}",
                    self.name(),
                    function.args().len(),
                    self.args().len()
                ),
                None,
                "".to_owned(),
                // FIXME: Add input and location
            )),
        }
    }

    /// Map each argument to its corresponding instruction
    fn map_args(
        &self,
        function: &FunctionDec,
        interpreter: &mut Interpreter,
    ) -> Result<(), JkError> {
        for (call_arg, func_arg) in self.args.iter().zip(function.args()) {
            interpreter.debug(
                "VAR MAP",
                format!("Mapping `{}` to `{}`", func_arg.name(), call_arg.print()).as_ref(),
            );

            // FIXME: Cleanup
            // Create a new variable, and execute the content of the function argument
            // passed to the call
            let mut new_var = Var::new(func_arg.name().to_owned());
            let mut instance = call_arg.execute_expression(interpreter)?;
            instance.set_ty(Some(func_arg.ty().to_owned()));

            new_var.set_instance(instance);

            interpreter.add_variable(new_var)?;
        }

        Ok(())
    }
}

impl Instruction for FunctionCall {
    fn kind(&self) -> InstrKind {
        // FIXME: Add logic
        InstrKind::Expression(None)
    }

    fn print(&self) -> String {
        let mut base = format!("{}(", self.fn_name);

        let mut first_arg = true;
        for arg in &self.args {
            if !first_arg {
                base.push_str(", ");
            }

            base.push_str(&arg.print());

            first_arg = false;
        }

        format!("{})", base)
    }

    fn execute(&self, interpreter: &mut Interpreter) -> Result<InstrKind, JkError> {
        let function = self.get_declaration(interpreter)?;

        self.check_args_count(&function)?;

        interpreter.scope_enter();

        interpreter.debug("CALL", self.name());

        match self.map_args(&function, interpreter) {
            Ok(_) => {}
            Err(e) => {
                interpreter.scope_exit();
                return Err(e);
            }
        };

        let ret_val = function.run(interpreter);

        interpreter.scope_exit();

        ret_val
    }
}

#[cfg(test)]
mod tests {
    use super::*;

    #[test]
    fn t_pretty_print_empty() {
        let function = FunctionCall::new("something".to_owned());

        assert_eq!(function.print(), "something()");
    }

    // Don't ignore once variable execution is implemented

    #[test]
    fn t_invalid_args_number() {
<<<<<<< HEAD
        use super::super::{FunctionDec, DecArg};
        use crate::value::JinkInt;
=======
        use super::super::{FunctionDec, FunctionDecArg};
        use crate::instruction::FunctionKind;
        use crate::value::JkInt;
>>>>>>> 248b052d

        let mut interpreter = Interpreter::new();

        // Create a new function with two integers arguments
        let mut f = FunctionDec::new("func0".to_owned(), None);
        f.set_kind(FunctionKind::Func);

        f.set_args(vec![
            DecArg::new("a".to_owned(), "int".to_owned()),
            DecArg::new("b".to_owned(), "int".to_owned()),
        ]);

        interpreter.add_function(f).unwrap();

        let mut f_call = FunctionCall::new("func0".to_string());

        match f_call.execute(&mut interpreter) {
            Ok(_) => assert!(false, "Given 0 arguments to 2 arguments function"),
            Err(_) => assert!(true),
        }

        f_call.add_arg(Box::new(JkInt::from(12)));

        match f_call.execute(&mut interpreter) {
            Ok(_) => assert!(false, "Given 1 arguments to 2 arguments function"),
            Err(_) => assert!(true),
        }
    }

    #[test]
    fn t_func_call_arg_return() {
        use crate::parser::Construct;
        use crate::value::JkInt;
        use crate::ToObjectInstance;

        let mut i = Interpreter::new();
        let func_dec = Construct::instruction("func second(f: int, s: int) -> int { s }")
            .unwrap()
            .1;
        let func_call = Construct::instruction("second(1, 2)").unwrap().1;

        func_dec.execute(&mut i).unwrap();

        assert_eq!(
            func_call.execute(&mut i).unwrap(),
            InstrKind::Expression(Some(JkInt::from(2).to_instance()))
        );
    }

    #[test]
    fn t_func_call_arg_return_binop() {
        use crate::parser::Construct;
        use crate::value::JkInt;
        use crate::ToObjectInstance;

        let mut i = Interpreter::new();
        let func_dec = Construct::instruction("func add(a: int, b: int) -> int { a + b }")
            .unwrap()
            .1;
        let func_call = Construct::instruction("add(1, 2)").unwrap().1;

        func_dec.execute(&mut i).unwrap();

        assert_eq!(
            func_call.execute(&mut i).unwrap(),
            InstrKind::Expression(Some(JkInt::from(3).to_instance()))
        );
    }

    #[test]
    fn t_func_call_variable_return() {
        use crate::parser::Construct;
        use crate::value::JkInt;
        use crate::ToObjectInstance;

        let mut i = Interpreter::new();
        let func_dec = Construct::instruction("func one() -> int { one = 1; one }")
            .unwrap()
            .1;
        let func_call = Construct::instruction("one()").unwrap().1;

        func_dec.execute(&mut i).unwrap();

        assert_eq!(
            func_call.execute(&mut i).unwrap(),
            InstrKind::Expression(Some(JkInt::from(1).to_instance()))
        );
    }
}<|MERGE_RESOLUTION|>--- conflicted
+++ resolved
@@ -165,14 +165,9 @@
 
     #[test]
     fn t_invalid_args_number() {
-<<<<<<< HEAD
-        use super::super::{FunctionDec, DecArg};
-        use crate::value::JinkInt;
-=======
-        use super::super::{FunctionDec, FunctionDecArg};
+        use super::super::{DecArg, FunctionDec};
         use crate::instruction::FunctionKind;
         use crate::value::JkInt;
->>>>>>> 248b052d
 
         let mut interpreter = Interpreter::new();
 
