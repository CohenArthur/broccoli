--- conflicted
+++ resolved
@@ -57,23 +57,15 @@
     };
 
     // We can unwrap since we checked for `None` in the if
-<<<<<<< HEAD
-    let path = args.input.unwrap();
+    let path = args.input().unwrap();
 
     let input = fs::read_to_string(&path).unwrap();
 
     // FIXME: No unwrap()
     let mut interpreter = Parser::parse(&input).unwrap();
 
-    interpreter.set_path(Some(path));
-    interpreter.debug_mode = args.debug;
-=======
-    let input = fs::read_to_string(args.input().unwrap()).unwrap();
-
-    // FIXME: No unwrap()
-    let mut interpreter = Parser::parse(&input).unwrap();
+    interpreter.set_path(Some(path.to_owned()));
     interpreter.set_debug(args.debug());
->>>>>>> 4a329e93
 
     // The entry point always has a block
     let ep = interpreter.entry_point.block().unwrap().clone();
