//! A `ScopeMap` is a set of "scopes" used to keep track of the available variables and
//! functions in a given scope.
//! In order to access variables and functions, the scope map first looks in the current
//! scope. If the specified name cannot be found, it searches the other scopes, defined
//! before the current one, until it finds the correct component.

use std::collections::{HashMap, LinkedList};
use std::rc::Rc;

use crate::{
    error::{ErrKind, JinkoError},
<<<<<<< HEAD
    instruction::{CustomType, FunctionDec, Var},
=======
    instruction::{FunctionDec, Var},
    Instruction,
>>>>>>> 5920f623
};

/// A scope contains a set of available variables and functions
struct Scope {
    variables: HashMap<String, Var>,
    functions: HashMap<String, Rc<FunctionDec>>,
    types: HashMap<String, CustomType>,
}

impl Scope {
    /// Create a new empty Scope
    pub fn new() -> Scope {
        Scope {
            variables: HashMap::new(),
            functions: HashMap::new(),
            types: HashMap::new(),
        }
    }

    /// Get a reference on a variable from the scope map if is has been inserted already
    pub fn get_variable(&self, name: &str) -> Option<&Var> {
        self.variables.get(name)
    }

    /// Get a reference on a function from the scope map if is has been inserted already
    pub fn get_function(&self, name: &str) -> Option<&Rc<FunctionDec>> {
        self.functions.get(name)
    }

    /// Get a reference on a type from the scope map if is has been inserted already
    pub fn get_type(&self, name: &str) -> Option<&CustomType> {
        self.types.get(name)
    }

    /// Add a variable to the most recently created scope, if it doesn't already exist
    pub fn add_variable(&mut self, var: Var) -> Result<(), JinkoError> {
        match self.get_variable(var.name()) {
            Some(_) => Err(JinkoError::new(
                ErrKind::Interpreter,
                format!("variable already declared: {}", var.name()),
                None,
                var.name().to_owned(),
            )),
            None => Ok({
                self.variables.insert(var.name().to_owned(), var);
            }),
        }
    }

    /// Remove a variable from the most recently created scope, if it exists
    pub fn remove_variable(&mut self, var: &Var) -> Result<(), JinkoError> {
        match self.get_variable(var.name()) {
            Some(_) => Ok({
                self.variables.remove(var.name()).unwrap();
            }),
            None => Err(JinkoError::new(
                ErrKind::Interpreter,
                format!("variable does not exist: {}", var.name()),
                None,
                var.name().to_owned(),
            )),
        }
    }

    /// Add a variable to the most recently created scope, if it doesn't already exist
    pub fn add_function(&mut self, func: FunctionDec) -> Result<(), JinkoError> {
        match self.get_function(func.name()) {
            Some(_) => Err(JinkoError::new(
                ErrKind::Interpreter,
                format!("function already declared: {}", func.name()),
                None,
                func.name().to_owned(),
            )),
            None => Ok({
                self.functions.insert(func.name().to_owned(), Rc::new(func));
            }),
        }
    }

<<<<<<< HEAD
    /// Add a type to the most recently created scope, if it doesn't already exist
    pub fn add_type(&mut self, custom_type: CustomType) -> Result<(), JinkoError> {
        match self.get_type(custom_type.name()) {
            Some(_) => Err(JinkoError::new(
                ErrKind::Interpreter,
                format!("type already declared: {}", custom_type.name()),
                None,
                custom_type.name().to_owned(),
            )),
            None => Ok({
                self.types
                    .insert(custom_type.name().to_owned(), custom_type);
            }),
=======
    /// Display all contained information on stdout
    pub fn print(&self) {
        for (_, var) in &self.variables {
            println!("{}", var.print());
        }

        for (_, f) in &self.functions {
            println!("{}", f.print());
>>>>>>> 5920f623
        }
    }
}

/// A scope stack is a reversed stack. This alias is made for code clarity
type ScopeStack<T> = LinkedList<T>;

/// A scope map keeps track of the currently available scopes and the current depth
/// level.
pub struct ScopeMap {
    scopes: ScopeStack<Scope>,
}

impl ScopeMap {
    /// Create a new empty scope map, at depth 0
    pub fn new() -> ScopeMap {
        ScopeMap {
            scopes: ScopeStack::new(),
        }
    }

    /// Enter into a new scope
    pub fn scope_enter(&mut self) {
        self.scopes.push_front(Scope::new());
    }

    /// Exit the last added scope
    pub fn scope_exit(&mut self) {
        // We unwrap since we want the interpreter to crash in case we pop an unexisting
        // scope.
        self.scopes.pop_front().unwrap();
    }

    /// Maybe get a variable in any available scopes
    pub fn get_variable(&self, name: &str) -> Option<&Var> {
        // FIXME: Use find for code quality?
        for scope in self.scopes.iter() {
            match scope.get_variable(name) {
                Some(v) => return Some(v),
                None => continue,
            };
        }

        None
    }

    /// Maybe get a function in any available scopes
    pub fn get_function(&self, name: &str) -> Option<&Rc<FunctionDec>> {
        // FIXME: Use find for code quality?
        for scope in self.scopes.iter() {
            match scope.get_function(name) {
                Some(v) => return Some(v),
                None => continue,
            };
        }

        None
    }

    /// Maybe get a type in any available scopes
    pub fn get_type(&self, name: &str) -> Option<&CustomType> {
        // FIXME: Use find for code quality?
        for scope in self.scopes.iter() {
            match scope.get_type(name) {
                Some(v) => return Some(v),
                None => continue,
            };
        }

        None
    }

    /// Add a variable to the current scope if it hasn't been added before
    pub fn add_variable(&mut self, var: Var) -> Result<(), JinkoError> {
        match self.scopes.front_mut() {
            Some(head) => head.add_variable(var),
            None => Err(JinkoError::new(
                ErrKind::Interpreter,
                String::from("Adding variable to empty scopemap"),
                None,
                var.name().to_owned(),
            )),
        }
    }

    /// Remove a variable from the current scope if it hasn't been added before
    pub fn remove_variable(&mut self, var: &Var) -> Result<(), JinkoError> {
        match self.scopes.front_mut() {
            Some(head) => head.remove_variable(var),
            None => Err(JinkoError::new(
                ErrKind::Interpreter,
                String::from("Removing variable from empty scopemap"),
                None,
                var.name().to_owned(),
            )),
        }
    }

    /// Add a function to the current scope if it hasn't been added before
    pub fn add_function(&mut self, func: FunctionDec) -> Result<(), JinkoError> {
        match self.scopes.front_mut() {
            Some(head) => head.add_function(func),
            None => Err(JinkoError::new(
                ErrKind::Interpreter,
                String::from("Adding function to empty scopemap"),
                None,
                func.name().to_owned(),
            )),
        }
    }

<<<<<<< HEAD
    /// Add a type to the current scope if it hasn't been added before
    pub fn add_type(&mut self, custom_type: CustomType) -> Result<(), JinkoError> {
        match self.scopes.front_mut() {
            Some(head) => head.add_type(custom_type),
            None => Err(JinkoError::new(
                ErrKind::Interpreter,
                String::from("Adding custom_type to empty scopemap"),
                None,
                custom_type.name().to_owned(),
            )),
=======
    /// Display all contained information on stdout
    pub fn print(&self) {
        for stack in &self.scopes {
            stack.print()
>>>>>>> 5920f623
        }
    }
}

#[cfg(test)]
mod tests {
    use super::*;

    #[test]
    #[should_panic]
    fn t_pop_non_existent_scope() {
        let mut s = ScopeMap::new();

        s.scope_enter();
        s.scope_exit();
        s.scope_exit();
    }

    #[test]
    #[should_panic]
    fn t_add_var_non_existent_scope() {
        let mut s = ScopeMap::new();

        s.add_variable(Var::new("Something".to_owned())).unwrap();
    }

    #[test]
    fn t_find_non_existent_var() {
        let s = ScopeMap::new();

        assert!(s.get_variable("a").is_none());
    }

    #[test]
    fn t_add_var_and_get_it() {
        let mut s = ScopeMap::new();

        s.scope_enter();
        s.add_variable(Var::new("a".to_owned())).unwrap();

        assert!(s.get_variable("a").is_some());
    }

    #[test]
    fn t_add_var_and_get_it_from_inner_scope() {
        let mut s = ScopeMap::new();

        s.scope_enter();
        s.add_variable(Var::new("a".to_owned())).unwrap();

        s.scope_enter();
        s.scope_enter();
        s.scope_enter();
        s.scope_enter();
        s.scope_enter();

        assert!(s.get_variable("a").is_some());
    }

    #[test]
    fn t_add_var_and_get_it_from_outer_scope() {
        let mut s = ScopeMap::new();

        s.scope_enter();

        s.add_variable(Var::new("a".to_owned())).unwrap();

        s.scope_exit();

        assert!(s.get_variable("a").is_none());
    }
}<|MERGE_RESOLUTION|>--- conflicted
+++ resolved
@@ -9,12 +9,8 @@
 
 use crate::{
     error::{ErrKind, JinkoError},
-<<<<<<< HEAD
     instruction::{CustomType, FunctionDec, Var},
-=======
-    instruction::{FunctionDec, Var},
     Instruction,
->>>>>>> 5920f623
 };
 
 /// A scope contains a set of available variables and functions
@@ -94,7 +90,6 @@
         }
     }
 
-<<<<<<< HEAD
     /// Add a type to the most recently created scope, if it doesn't already exist
     pub fn add_type(&mut self, custom_type: CustomType) -> Result<(), JinkoError> {
         match self.get_type(custom_type.name()) {
@@ -108,7 +103,9 @@
                 self.types
                     .insert(custom_type.name().to_owned(), custom_type);
             }),
-=======
+        }
+    }
+
     /// Display all contained information on stdout
     pub fn print(&self) {
         for (_, var) in &self.variables {
@@ -117,7 +114,6 @@
 
         for (_, f) in &self.functions {
             println!("{}", f.print());
->>>>>>> 5920f623
         }
     }
 }
@@ -229,7 +225,6 @@
         }
     }
 
-<<<<<<< HEAD
     /// Add a type to the current scope if it hasn't been added before
     pub fn add_type(&mut self, custom_type: CustomType) -> Result<(), JinkoError> {
         match self.scopes.front_mut() {
@@ -240,12 +235,13 @@
                 None,
                 custom_type.name().to_owned(),
             )),
-=======
+        }
+    }
+
     /// Display all contained information on stdout
     pub fn print(&self) {
         for stack in &self.scopes {
             stack.print()
->>>>>>> 5920f623
         }
     }
 }
