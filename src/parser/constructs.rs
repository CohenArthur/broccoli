--- conflicted
+++ resolved
@@ -46,8 +46,6 @@
         }
     }
 
-<<<<<<< HEAD
-=======
     /// Parse a function call with no arguments
     ///
     /// `<identifier> ( )`
@@ -99,7 +97,6 @@
         Ok((input, fn_call))
     }
 
->>>>>>> b4ed95c7
     /// When a function is called in the source code.
     ///
     /// ```
